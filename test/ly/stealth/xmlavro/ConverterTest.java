--- conflicted
+++ resolved
@@ -431,11 +431,7 @@
 
         Schema.Field iField = schema.getField("i");
         assertEquals(Schema.Type.UNION, iField.schema().getType());
-<<<<<<< HEAD
-        assertEquals(Arrays.asList(Schema.create(Schema.Type.INT), Schema.create(Schema.Type.NULL)), iField.schema().getTypes());
-=======
         assertEquals(Arrays.asList(Schema.create(Schema.Type.NULL), Schema.create(Schema.Type.INT)), iField.schema().getTypes());
->>>>>>> 41fa7820
 
         String xml = "<root><s>s</s></root>";
         GenericData.Record record = Converter.createDatum(schema, xml);
