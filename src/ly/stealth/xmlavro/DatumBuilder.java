--- conflicted
+++ resolved
@@ -104,29 +104,20 @@
             return createRecord(schema, (Element) source, partOfArray);
 
         if (schema.getType() == Schema.Type.ARRAY)
-<<<<<<< HEAD
             return createArray(schema, (Element) source);
-=======
-          return createArray(schema, (Element) source);
->>>>>>> 41fa7820
 
         throw new ConverterException("Unsupported schema type " + schema.getType());
     }
 
     private Object createArray(Schema schema, Element el) {
         NodeList childNodes = el.getChildNodes();
-<<<<<<< HEAD
         Schema elementType = schema.getElementType();
-
         int numElements = childNodes.getLength();
-=======
-        final Schema elementType = schema.getElementType();
-        final int numElements = childNodes.getLength();
->>>>>>> 41fa7820
         GenericData.Array array = new GenericData.Array(numElements, schema);
 
         for (int i = 0; i < numElements; i++) {
             Element child = (Element) childNodes.item(i);
+            //noinspection unchecked
             array.add(createNodeDatum(elementType, child, true));
         }
         return array;
@@ -138,11 +129,7 @@
         boolean optionalNode = types.size() == 2 && types.get(0).getType() == Schema.Type.NULL;
         if (!optionalNode) throw new ConverterException("Unsupported union types " + types);
 
-<<<<<<< HEAD
-        return createNodeDatum(types.get(0), source, false);
-=======
         return createNodeDatum(types.get(1), source, false);
->>>>>>> 41fa7820
     }
 
     private Object createValue(Schema.Type type, String text) {
@@ -167,15 +154,12 @@
         throw new ConverterException("Unsupported type " + type);
     }
 
-<<<<<<< HEAD
     private static long parseDateTime(String text) {
         Calendar c = DatatypeConverter.parseDateTime(text);
         c.setTimeZone(defaultTimeZone);
         return c.getTimeInMillis();
     }
 
-=======
->>>>>>> 41fa7820
     private GenericData.Record createRecord(Schema schema, Element el, boolean partOfArray) {
         GenericData.Record record = new GenericData.Record(schema);
 
